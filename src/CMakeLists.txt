###############################################################################
#
# src/CMakeLists.txt controls building of PDAL library
#
# Copyright (c) 2009 Mateusz Loskot <mateusz@loskot.net>
#
###############################################################################

###############################################################################
# Source files specification
#
# Naming format:
#   PDAL_CPP - all the .cpp files
#   PDAL_HPP - all the .hpp files
#   PDAL_<dirname>_CPP - all the .cpp files for the given subdir/namespace
#   ...


set(PDAL_HPP "")
set(PDAL_CPP "")

if (PDAL_HAVE_LIBXML2)
    set(PDAL_XML_HEADER ${PDAL_HEADERS_DIR}/XMLSchema.hpp)
    set(DB_DRIVER_HEADERS
        "${PDAL_HEADERS_DIR}/DbReader.hpp"
        "${PDAL_HEADERS_DIR}/DbWriter.hpp"
    )
    set(PDAL_XML_SRC XMLSchema.cpp)
    set(DB_DRIVER_SRCS
        DbReader.cpp
        DbWriter.cpp
    )
endif()

#
# base
#
set(PDAL_BASE_HPP
  "${PDAL_HEADERS_DIR}/pdal_types.hpp"
  "${PDAL_HEADERS_DIR}/BufferReader.hpp"
  "${PDAL_HEADERS_DIR}/Compression.hpp"
  "${PDAL_HEADERS_DIR}/Dimension.hpp"
  "${PDAL_HEADERS_DIR}/Filter.hpp"
  "${PDAL_HEADERS_DIR}/FlexWriter.hpp"
  "${PDAL_HEADERS_DIR}/GDALUtils.hpp"
  "${PDAL_HEADERS_DIR}/GlobalEnvironment.hpp"
  "${PDAL_HEADERS_DIR}/gitsha.h"
  "${PDAL_HEADERS_DIR}/KDIndex.hpp"
  "${PDAL_HEADERS_DIR}/KernelFactory.hpp"
  "${PDAL_HEADERS_DIR}/Kernel.hpp"
  "${PDAL_HEADERS_DIR}/KernelSupport.hpp"
  "${PDAL_HEADERS_DIR}/Log.hpp"
  "${PDAL_HEADERS_DIR}/Metadata.hpp"
  "${PDAL_HEADERS_DIR}/Options.hpp"
  "${PDAL_HEADERS_DIR}/PipelineManager.hpp"
  "${PDAL_HEADERS_DIR}/PipelineReader.hpp"
  "${PDAL_HEADERS_DIR}/PipelineWriter.hpp"
  "${PDAL_HEADERS_DIR}/PointLayout.hpp"
  "${PDAL_HEADERS_DIR}/PointTable.hpp"
  "${PDAL_HEADERS_DIR}/PointView.hpp"
  "${PDAL_HEADERS_DIR}/PointViewIter.hpp"
  "${PDAL_HEADERS_DIR}/QuadIndex.hpp"
  "${PDAL_HEADERS_DIR}/Reader.hpp"
  "${PDAL_HEADERS_DIR}/SpatialReference.hpp"
  "${PDAL_HEADERS_DIR}/Stage.hpp"
  "${PDAL_HEADERS_DIR}/StageFactory.hpp"
  "${PDAL_HEADERS_DIR}/StageWrapper.hpp"
  "${PDAL_HEADERS_DIR}/UserCallback.hpp"
  "${PDAL_HEADERS_DIR}/Writer.hpp"
  "${PDAL_SRC_DIR}/StageRunner.hpp"
    ${PDAL_XML_HEADER}
    ${DB_DRIVER_HEADERS}
)

set(PDAL_BASE_CPP
  DynamicLibrary.cpp
  Filter.cpp
  gitsha.cpp
  GDALUtils.cpp
  GlobalEnvironment.cpp
  Kernel.cpp
  KernelFactory.cpp
  KernelSupport.cpp
  Log.cpp
  Options.cpp
  PDALUtils.cpp

  PointLayout.cpp
  PointTable.cpp
  PointView.cpp

  PipelineManager.cpp
  PipelineReader.cpp
  PipelineWriter.cpp
  PluginManager.cpp
  QuadIndex.cpp
  Reader.cpp
  SpatialReference.cpp
  Stage.cpp
  StageFactory.cpp
  Writer.cpp
  ${PDAL_XML_SRC}
  ${PDAL_LAZPERF_SRC}
  ${DB_DRIVER_SRCS}
)

list (APPEND PDAL_CPP ${PDAL_BASE_CPP} )
list (APPEND PDAL_HPP ${PDAL_BASE_HPP} )

#
# config
#

set(PDAL_CONFIG_HPP
  "${PDAL_HEADERS_DIR}/pdal_export.hpp"
  "${PDAL_HEADERS_DIR}/pdal_internal.hpp"
  "${PDAL_HEADERS_DIR}/pdal_config.hpp"
  "${PROJECT_BINARY_DIR}/include/pdal/pdal_defines.h"
)

set (PDAL_CONFIG_CPP
  "${PROJECT_SOURCE_DIR}/src/pdal_config.cpp"
)

list (APPEND PDAL_CPP ${PDAL_CONFIG_CPP} )
list (APPEND PDAL_HPP ${PDAL_CONFIG_HPP} )

# Standard include directory of PDAL library

###############################################################################
# Targets settings

set(PDAL_SOURCES
  ${PDAL_HPP}
  ${PDAL_CPP}
  ${PDAL_TARGET_OBJECTS}
)

# see https://github.com/PDAL/PDAL/issues/108 for discussion on this
#SET_DIRECTORY_PROPERTIES(PROPERTIES ADDITIONAL_MAKE_CLEAN_FILES "../pdal_defines.h;../include/pdal/pdal_defines.h")

# NOTE:
# This hack is required to correctly link static into shared library.
# Such practice is not recommended as not portable, instead each library,
# static and shared should be built from sources separately.
#if(UNIX)
#  add_definitions("-fPIC")
#endif()

if(WIN32)
    if (NOT WITH_STATIC_LASZIP)
        add_definitions("-DLASZIP_DLL_IMPORT=1")
    endif()
endif()

PDAL_ADD_LIBRARY(${PDAL_BASE_LIB_NAME} ${PDAL_SOURCES})

set_target_properties(${PDAL_BASE_LIB_NAME} PROPERTIES VERSION "${PDAL_BUILD_VERSION}"
    SOVERSION "${PDAL_API_VERSION}"
    CLEAN_DIRECT_OUTPUT 1)

if (WITH_LASZIP)
    target_link_libraries(${PDAL_BASE_LIB_NAME} ${LASZIP_LIBRARY})
endif()

if (PDAL_HAVE_LIBXML2)
    target_link_libraries(${PDAL_BASE_LIB_NAME} ${LIBXML2_LIBRARIES})
endif()

#
# On OSX we reexport the symbols in libpdal_util.dylib into libpdalcpp.dylib
# so that users only need link libpdalcpp.
#
if (APPLE)
    set(UTIL_LIB "-Wl,-reexport_library,$<TARGET_SONAME_FILE:${PDAL_UTIL_LIB_NAME}>")
else()
    set(UTIL_LIB ${PDAL_UTIL_LIB_NAME})
endif()

<<<<<<< HEAD

target_link_libraries(${PDAL_BASE_LIB_NAME}
=======
set(BAR $<TARGET_SONAME_FILE:${PDAL_UTIL_LIB_NAME}>)

message(STATUS "BAR = ${BAR}")

target_link_libraries(${PDAL_LIB_NAME}
>>>>>>> 3d3966c0
    ${CMAKE_THREAD_LIBS_INIT}
    ${GDAL_LIBRARY}
    ${GEOS_LIBRARY}
    ${ZLIB_LIBRARIES}
<<<<<<< HEAD
    ${UTIL_LIB}
=======
    -Wl,-reexport_library,${BAR}
>>>>>>> 3d3966c0
)

if (WITH_GEOTIFF)
    target_link_libraries(${PDAL_BASE_LIB_NAME} ${GEOTIFF_LIBRARY})
endif()

target_link_libraries(${PDAL_BASE_LIB_NAME} ${Boost_LIBRARIES})

if(WIN32)
    target_link_libraries(${PDAL_BASE_LIB_NAME} ws2_32)
endif()

###############################################################################
# Targets installation

#
# On Linux, we install a linker script as libpdalcpp.so.  That file
# specifies linking in libpdal_base.so and libpdal_util.so.  This allows
# users to link a single library, libpdalcpp
#
if (UNIX AND NOT APPLE)
    set(LIBNAME ${CMAKE_SHARED_LIBRARY_PREFIX}${PDAL_LIB_NAME})
    install(FILES ${LIBNAME} DESTINATION ${PDAL_LIB_INSTALL_DIR}
        RENAME ${LIBNAME}${CMAKE_SHARED_LIBRARY_SUFFIX})
endif()

install(DIRECTORY "${PDAL_HEADERS_DIR}/"
  DESTINATION "${PDAL_INCLUDE_INSTALL_DIR}"
  FILES_MATCHING PATTERN "*.h" PATTERN "*.hpp")<|MERGE_RESOLUTION|>--- conflicted
+++ resolved
@@ -177,25 +177,12 @@
     set(UTIL_LIB ${PDAL_UTIL_LIB_NAME})
 endif()
 
-<<<<<<< HEAD
-
 target_link_libraries(${PDAL_BASE_LIB_NAME}
-=======
-set(BAR $<TARGET_SONAME_FILE:${PDAL_UTIL_LIB_NAME}>)
-
-message(STATUS "BAR = ${BAR}")
-
-target_link_libraries(${PDAL_LIB_NAME}
->>>>>>> 3d3966c0
     ${CMAKE_THREAD_LIBS_INIT}
     ${GDAL_LIBRARY}
     ${GEOS_LIBRARY}
     ${ZLIB_LIBRARIES}
-<<<<<<< HEAD
     ${UTIL_LIB}
-=======
-    -Wl,-reexport_library,${BAR}
->>>>>>> 3d3966c0
 )
 
 if (WITH_GEOTIFF)
