--- conflicted
+++ resolved
@@ -304,19 +304,14 @@
             else
                 type = PF_PluginType_Reader;
 
-            if (loadByPath(full_path.string(), type) == 0)
+            if (loadByPath(full_path.string(), type))
             {
-                return 0;
+                return true;
             }
         }
-<<<<<<< HEAD
-    }
-
-    return true;
-=======
-   }
-    return -1;
->>>>>>> 3f1af0f4
+    }
+
+    return false;
 }
 
 
